--- conflicted
+++ resolved
@@ -1,6 +1,4 @@
 @import "tailwindcss";
-
-<<<<<<< HEAD
 @import "slick-carousel/slick/slick.css";
 @import "slick-carousel/slick/slick-theme.css";
 
@@ -53,7 +51,7 @@
   --color-foreground: var(--foreground);
   --font-sans: var(--font-source-sans-pro);
   --font-mono: var(--font-geist-mono);
- 
+  --font-raleway: "Raleway", sans-serif;
   --color-primary: #FFD700;
   --color-auth-header: #2B4B40;
 }
@@ -87,10 +85,6 @@
 
 .font-outfit {
   font-family: var(--font-outfit), Arial, Helvetica, sans-serif;
-=======
-@theme {
-  --font-raleway: "Raleway", sans-serif;
->>>>>>> 924c310b
 }
 
 /* Custom Scrollbar for Sidebar */
@@ -122,8 +116,7 @@
   background: rgba(255, 255, 255, 0.7);
 }
 
-
 .text-glow-white {
   text-shadow: 0 4px 5px rgba(255, 255, 255, 0.4),
                0 6px 10px rgba(255, 255, 255, 0.2);
-}
+}